--- conflicted
+++ resolved
@@ -14,14 +14,11 @@
       "Bash(pip install:*)",
       "Bash(PORT=5001 python:*)",
       "Bash(pkill:*)",
-<<<<<<< HEAD
-      "Bash(echo $CODERABBIT_API_KEY)"
-=======
+      "Bash(echo $CODERABBIT_API_KEY)",
       "Bash(lsof:*)",
       "Bash(xargs kill:*)",
       "Bash(kill:*)",
       "Bash(PORT=8000 python app.py)"
->>>>>>> a6a3a4c6
     ],
     "deny": [],
     "ask": []
