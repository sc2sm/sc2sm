<<<<<<< HEAD
# Source2Social 🛠️➡️📣

Source2Social is a lightweight developer-focused tool that turns your GitHub commits into shareable social media updates.

Ideal for indie hackers, startup teams, and builders-in-public, it captures coding progress and broadcasts your momentum — automatically.

## 🚀 Why Source2Social?

- Celebrate your build journey without extra effort
- Share what you’re shipping — straight from your source control
- Engage your community with real-time progress updates
- Reduce friction between product and visibility

## 🧠 How It Works

1. **GitHub Webhook**: Set up a webhook on your repo to send commit data to our backend.
2. **Commit Parsing**: We extract relevant metadata from each push event (commit message, author, files changed, etc).
3. **Post Generation**: We summarize the changes using LLMs and generate a short social-ready post (X, LinkedIn).
4. **Manual or Auto-Share**: Choose to review, edit, or automatically post updates to your social channels.

## ✨ Features

- 📡 GitHub Webhook Integration
- 🧠 Commit Summarization using LLMs
- ✍️ Editable Post Templates
- 📅 Daily Digest or Real-Time Updates
- 👥 Multiple Developer Attribution
- 🔄 Optional cross-post to org Twitter/X or personal accounts

## 🔧 Setup

### 1. Clone the Repo

```bash
git clone https://github.com/your-org/source2social.git
cd source2social
=======
# CodeRabbit Backend

A simple Flask backend that integrates with the CodeRabbit API to generate code review reports for GitHub repositories.

## Setup

1. Install dependencies:
```bash
pip install -r requirements.txt
```

2. Configure environment variables:
```bash
cp .env.example .env
# Edit .env and add your CODERABBIT_API_KEY
```

## Running the Application

### Option 1: Using Flask CLI
```bash
export FLASK_APP=app.py
flask run
```

### Option 2: Direct Python execution
```bash
python app.py
```

The server will start on `http://localhost:5000`

## API Endpoints

### GET /report
Generate a code review report for a GitHub repository.

**Query Parameters:**
- `repo_url` (required): GitHub repository URL
- `branch` (optional): Branch name, defaults to 'main'

**Example:**
```bash
curl "http://localhost:5000/report?repo_url=https://github.com/user/repo&branch=main"
```

### GET /health
Health check endpoint.

**Example:**
```bash
curl "http://localhost:5000/health"
```

## Environment Variables

- `CODERABBIT_API_KEY`: Your CodeRabbit API key (required)

## Error Handling

The API includes comprehensive error handling for:
- Missing required parameters
- API key not configured
- Network timeouts
- HTTP errors from CodeRabbit API
- General request failures
>>>>>>> 69c03a4f
<|MERGE_RESOLUTION|>--- conflicted
+++ resolved
@@ -1,4 +1,3 @@
-<<<<<<< HEAD
 # Source2Social 🛠️➡️📣
 
 Source2Social is a lightweight developer-focused tool that turns your GitHub commits into shareable social media updates.
@@ -8,7 +7,7 @@
 ## 🚀 Why Source2Social?
 
 - Celebrate your build journey without extra effort
-- Share what you’re shipping — straight from your source control
+- Share what you're shipping — straight from your source control
 - Engage your community with real-time progress updates
 - Reduce friction between product and visibility
 
@@ -35,7 +34,10 @@
 ```bash
 git clone https://github.com/your-org/source2social.git
 cd source2social
-=======
+```
+
+---
+
 # CodeRabbit Backend
 
 A simple Flask backend that integrates with the CodeRabbit API to generate code review reports for GitHub repositories.
@@ -101,5 +103,4 @@
 - API key not configured
 - Network timeouts
 - HTTP errors from CodeRabbit API
-- General request failures
->>>>>>> 69c03a4f
+- General request failures